--- conflicted
+++ resolved
@@ -1,15 +1,8 @@
-<<<<<<< HEAD
 from __future__ import annotations
 
 from typing import Any
 
-from discord import Embed, User, Message, Member, InteractionResponse, ButtonStyle, ui, Interaction
-=======
-from typing import Dict, List, Optional, Union
-
-import discord
-from discord import ApplicationContext, Embed, Message, User
->>>>>>> 5005e2c8
+from discord import ButtonStyle, Embed, Interaction, InteractionResponse, Member, Message, User, ui
 from discord.abc import Messageable
 
 from PyDrocsid.command import reply
