<<<<<<< HEAD
from typing import cast, Callable

from aioredis import from_url, Redis
=======
from aioredis import Redis, from_url

from PyDrocsid.environment import REDIS_DB, REDIS_HOST, REDIS_PORT
>>>>>>> 5005e2c8


# global redis connection
redis: Redis = cast(Callable[..., Redis], from_url)(
    f"redis://{REDIS_HOST}:{REDIS_PORT}/{REDIS_DB}", encoding="utf-8", decode_responses=True
)<|MERGE_RESOLUTION|>--- conflicted
+++ resolved
@@ -1,12 +1,8 @@
-<<<<<<< HEAD
-from typing import cast, Callable
+from typing import Callable, cast
 
-from aioredis import from_url, Redis
-=======
 from aioredis import Redis, from_url
 
 from PyDrocsid.environment import REDIS_DB, REDIS_HOST, REDIS_PORT
->>>>>>> 5005e2c8
 
 
 # global redis connection
