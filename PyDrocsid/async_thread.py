<<<<<<< HEAD
from asyncio import Semaphore, Lock, Event, gather, create_task, get_event_loop
from concurrent.futures import ThreadPoolExecutor

from functools import wraps
from typing import Callable, TypeVar, Coroutine, Awaitable, ParamSpec, Any, cast
=======
import threading
from asyncio import AbstractEventLoop, Event, Lock, Semaphore, create_task, gather, get_running_loop
from functools import partial, update_wrapper, wraps
from typing import Awaitable, Callable, Coroutine, Optional, TypeVar

>>>>>>> 5005e2c8

T = TypeVar("T")
P = ParamSpec("P")

executor = ThreadPoolExecutor()


def run_in_thread(func: Callable[..., T]) -> Callable[..., Awaitable[T]]:
    @wraps(func)
    async def inner(*args: Any, **kwargs: Any) -> T:
        return await get_event_loop().run_in_executor(executor, lambda: func(*args, **kwargs))

    return inner


async def semaphore_gather(n: int, *tasks: Awaitable[T]) -> list[T]:
    """
    Like asyncio.gather, but limited to n concurrent tasks.

    :param n: the maximum number of concurrent tasks
    :param tasks: the coroutines to run
    :return: a list containing the results of all coroutines
    """

    semaphore = Semaphore(n)

    async def inner(t: Awaitable[T]) -> T:
        async with semaphore:
            return await t

    return list(await gather(*map(inner, tasks)))


def lock_deco(func: Callable[..., Awaitable[T]]) -> Callable[..., Awaitable[T]]:
    lock = Lock()

    @wraps(func)
    async def inner(*args: Any, **kwargs: Any) -> T:
        async with lock:
            return await func(*args, **kwargs)

    return inner


def run_as_task(func: Callable[..., Awaitable[T]]) -> Callable[..., Awaitable[None]]:
    """
    Decorator for async functions.
    Instead of calling the decorated function directly, this will create a task for it and return immediately.
    """

    @wraps(func)
    async def inner(*args: Any, **kwargs: Any) -> None:
        create_task(func(*args, **kwargs))

    return inner


class GatherAnyError(Exception):
    def __init__(self, idx: int, exception: Exception):
        self.idx: int = idx
        self.exception: Exception = exception


async def gather_any(*coroutines: Awaitable[T]) -> tuple[int, T]:
    """
    Like asyncio.gather, but returns after the first coroutine is done.

    :param coroutines: the coroutines to run
    :return: a tuple containing the index of the coroutine that has finished and its result
    """

    event = Event()
    result: list[tuple[int, bool, T | Exception]] = []

    async def inner(i: int, coro: Awaitable[T]) -> None:
        # noinspection PyBroadException
        try:
            result.append((i, True, await coro))
        except Exception as e:
            result.append((i, False, e))
        event.set()

    tasks = [create_task(inner(i, c)) for i, c in enumerate(coroutines)]
    await event.wait()

    for task in tasks:
        if not task.done():
            task.cancel()

    idx, ok, value = result[0]
    if not ok:
        raise GatherAnyError(idx, cast(Exception, value))

    return idx, cast(T, value)<|MERGE_RESOLUTION|>--- conflicted
+++ resolved
@@ -1,16 +1,8 @@
-<<<<<<< HEAD
-from asyncio import Semaphore, Lock, Event, gather, create_task, get_event_loop
+from asyncio import Event, Lock, Semaphore, create_task, gather, get_event_loop
 from concurrent.futures import ThreadPoolExecutor
+from functools import wraps
+from typing import Any, Awaitable, Callable, ParamSpec, TypeVar, cast
 
-from functools import wraps
-from typing import Callable, TypeVar, Coroutine, Awaitable, ParamSpec, Any, cast
-=======
-import threading
-from asyncio import AbstractEventLoop, Event, Lock, Semaphore, create_task, gather, get_running_loop
-from functools import partial, update_wrapper, wraps
-from typing import Awaitable, Callable, Coroutine, Optional, TypeVar
-
->>>>>>> 5005e2c8
 
 T = TypeVar("T")
 P = ParamSpec("P")
