from __future__ import annotations

import asyncio
import sys
from typing import Awaitable, Callable, Generic, TypeVar, ParamSpec, Type

from PyDrocsid.cog import Cog
from PyDrocsid.config import Config
from PyDrocsid.database import db_context

PubSubArgs = ParamSpec("PubSubArgs")
PubSubResult = TypeVar("PubSubResult")


class Subscription(Generic[PubSubArgs, PubSubResult]):
    channel: PubSubChannel[PubSubArgs, PubSubResult]

    # TODO use Concatenate once mypy supports it
    def __init__(self, func: Callable[..., Awaitable[PubSubResult | None]]) -> None:
        self._func = func  # callback function
        self._cls: Type[Cog] | None = None  # cog class

        self.channel.register(self)

    async def __call__(self, *args: PubSubArgs.args, **kwargs: PubSubArgs.kwargs) -> PubSubResult | None:
        # ignore unused cogs
        if not self._cls or not self._cls.instance:
            return None

        # ignore disabled cogs
        if sys.modules[self._cls.__module__].__package__ not in Config.ENABLED_COG_PACKAGES:
            return None

        return await self._func(self._cls.instance, *args, **kwargs)

    def __set_name__(self, owner: Type[Cog], name: str) -> None:
        # get the cog class the decorated function is defined in
        self._cls = owner


class PubSubChannel(Generic[PubSubArgs, PubSubResult]):
    """Publish-Subscribe channel for inter cog communication"""

    def __init__(self) -> None:
        self._subscriptions: list[Callable[PubSubArgs, Awaitable[PubSubResult | None]]] = []

    async def publish(self, *args: PubSubArgs.args, **kwargs: PubSubArgs.kwargs) -> list[PubSubResult]:
        """
        Publish a message to this channel. This will call all subscriptions and return
        a list of their return values (if they don't return None).
        """

        result = await asyncio.gather(*[sub(*args, **kwargs) for sub in self._subscriptions])
        return [r for r in result if r is not None]

    # calling the PubSubChannel object directly (like a function) also publishes a message
    __call__ = publish

    @property
    def subscribe(self) -> Type[Subscription[PubSubArgs, PubSubResult]]:
        """
        Decorator for async functions to register them as subscriptions of this channel.
        Can only be used on methods of Cog classes.
        """

<<<<<<< HEAD
        class Sub(Subscription[PubSubArgs, PubSubResult]):  # type: ignore
            channel = self
=======
        channel: PubSubChannel = self

        class Subscription:
            def __init__(self, func):
                channel._subscriptions.append(self)
                self._func = func  # callback function
                self._cls = None  # cog class

            async def __call__(self, *args, **kwargs):
                # ignore unused cogs
                if not self._cls.instance:
                    return

                # ignore disabled cogs
                if sys.modules[self._cls.__module__].__package__ not in Config.ENABLED_COG_PACKAGES:
                    return

                async with db_context():
                    return await self._func(self._cls.instance, *args, **kwargs)
>>>>>>> 5005e2c8

        return Sub

    def register(self, subscription: Subscription[PubSubArgs, PubSubResult]) -> None:
        self._subscriptions.append(subscription)<|MERGE_RESOLUTION|>--- conflicted
+++ resolved
@@ -2,11 +2,12 @@
 
 import asyncio
 import sys
-from typing import Awaitable, Callable, Generic, TypeVar, ParamSpec, Type
+from typing import Awaitable, Callable, Generic, ParamSpec, Type, TypeVar
 
 from PyDrocsid.cog import Cog
 from PyDrocsid.config import Config
 from PyDrocsid.database import db_context
+
 
 PubSubArgs = ParamSpec("PubSubArgs")
 PubSubResult = TypeVar("PubSubResult")
@@ -31,7 +32,8 @@
         if sys.modules[self._cls.__module__].__package__ not in Config.ENABLED_COG_PACKAGES:
             return None
 
-        return await self._func(self._cls.instance, *args, **kwargs)
+        async with db_context():
+            return await self._func(self._cls.instance, *args, **kwargs)
 
     def __set_name__(self, owner: Type[Cog], name: str) -> None:
         # get the cog class the decorated function is defined in
@@ -63,30 +65,8 @@
         Can only be used on methods of Cog classes.
         """
 
-<<<<<<< HEAD
         class Sub(Subscription[PubSubArgs, PubSubResult]):  # type: ignore
             channel = self
-=======
-        channel: PubSubChannel = self
-
-        class Subscription:
-            def __init__(self, func):
-                channel._subscriptions.append(self)
-                self._func = func  # callback function
-                self._cls = None  # cog class
-
-            async def __call__(self, *args, **kwargs):
-                # ignore unused cogs
-                if not self._cls.instance:
-                    return
-
-                # ignore disabled cogs
-                if sys.modules[self._cls.__module__].__package__ not in Config.ENABLED_COG_PACKAGES:
-                    return
-
-                async with db_context():
-                    return await self._func(self._cls.instance, *args, **kwargs)
->>>>>>> 5005e2c8
 
         return Sub
 
